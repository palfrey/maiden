--- conflicted
+++ resolved
@@ -1,9 +1,6 @@
-<<<<<<< HEAD
 #![allow(dead_code)]
 #![allow(non_shorthand_field_patterns)]
 
-=======
->>>>>>> ea486645
 #[macro_use]
 extern crate nom;
 #[macro_use]
@@ -26,16 +23,11 @@
 mod parser;
 mod runner;
 
-<<<<<<< HEAD
-#[cfg(not(target_arch = "wasm32"))]
-use std::io::{self, Read};
+#[cfg(not(target_arch = "wasm32"))]
+use clap::{Arg, App};
 #[cfg(not(target_arch = "wasm32"))]
 use std::fs::File;
 #[cfg(not(target_arch = "wasm32"))]
-=======
->>>>>>> ea486645
-use clap::{Arg, App};
-use std::fs::File;
 use std::io::{self, Read};
 
 #[cfg(not(target_arch = "wasm32"))]
