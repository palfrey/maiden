--- conflicted
+++ resolved
@@ -552,25 +552,6 @@
         last_line = current_line;
         let symbols: Vec<SymbolType> = symbols.into_iter().map(|t| t.symbol).collect();
         match symbols.as_slice() {
-<<<<<<< HEAD
-=======
-            [SymbolType::Build, SymbolType::Variable(target), SymbolType::Up] => {
-                commands.push(CommandLine {
-                    cmd: Command::Increment {
-                        target: target.to_string(),
-                    },
-                    line: current_line,
-                });
-            }
-            [SymbolType::Knock, SymbolType::Variable(target), SymbolType::Down] => {
-                commands.push(CommandLine {
-                    cmd: Command::Decrement {
-                        target: target.to_string(),
-                    },
-                    line: current_line,
-                });
-            }
->>>>>>> 0a24736b
             [SymbolType::Next] => {
                 let command = build_next(&mut commands, &mut loop_starts);
                 commands.push(CommandLine {
@@ -809,21 +790,25 @@
                                 break;
                             }
                             let up = rest.next();
-                            if *comma.unwrap() != SymbolType::Comma || up.is_none() || *up.unwrap() != SymbolType::Up {
+                            if *comma.unwrap() != SymbolType::Comma
+                                || up.is_none()
+                                || *up.unwrap() != SymbolType::Up
+                            {
                                 bail!(ErrorKind::BadIncrement(symbols.to_vec(), current_line));
                             }
-                            count +=1;
+                            count += 1;
                         }
                         commands.push(CommandLine {
-                            cmd: Command::Increment { target: name.to_string(), count: count },
+                            cmd: Command::Increment {
+                                target: name.to_string(),
+                                count: count,
+                            },
                             line: current_line,
                         });
-                    }
-                    else {
+                    } else {
                         bail!(ErrorKind::BadDecrement(symbols.to_vec(), current_line));
                     }
-                }
-                else if symbols[0] == SymbolType::Knock && symbols.len() > 2 {
+                } else if symbols[0] == SymbolType::Knock && symbols.len() > 2 {
                     if let SymbolType::Variable(ref name) = symbols[1] {
                         let mut rest = symbols.iter().skip(2);
                         let down = rest.next().unwrap();
@@ -837,17 +822,22 @@
                                 break;
                             }
                             let down = rest.next();
-                            if *comma.unwrap() != SymbolType::Comma || down.is_none() || *down.unwrap() != SymbolType::Down {
+                            if *comma.unwrap() != SymbolType::Comma
+                                || down.is_none()
+                                || *down.unwrap() != SymbolType::Down
+                            {
                                 bail!(ErrorKind::BadDecrement(symbols.to_vec(), current_line));
                             }
-                            count +=1;
+                            count += 1;
                         }
                         commands.push(CommandLine {
-                            cmd: Command::Decrement { target: name.to_string(), count: count },
+                            cmd: Command::Decrement {
+                                target: name.to_string(),
+                                count: count,
+                            },
                             line: current_line,
                         });
-                    }
-                    else {
+                    } else {
                         bail!(ErrorKind::BadDecrement(symbols.to_vec(), current_line));
                     }
                 } else {
