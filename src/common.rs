--- conflicted
+++ resolved
@@ -124,26 +124,15 @@
         Io(::std::io::Error);
     }
     errors {
-<<<<<<< HEAD
-        UnparsedText(t: String) {
-            description("extra text we couldn't parse")
-            display("extra unparsed text: '{}'", t)
-        }
-        MissingVariable(name: String)
-        MissingFunction(name: String)
-        WrongArgCount(expected: usize, got: usize)
-        UnbalancedExpression(description: String)
-        BadCommandSequence(sequence: Vec<SymbolType>)
-        {
-            display("Don't recognise command sequence {:?}", sequence)
-        }
-=======
         UnparsedText(t: String, line: u32)
         MissingVariable(name: String, line: u32)
         MissingFunction(name: String, line: u32)
         WrongArgCount(expected: usize, got: usize, line: u32)
         UnbalancedExpression(description: String, line: u32)
         NoRunner(expression: String, line: u32)
->>>>>>> ea486645
+        BadCommandSequence(sequence: Vec<SymbolType>)
+        {
+            display("Don't recognise command sequence {:?}", sequence)
+        }
     }
 }