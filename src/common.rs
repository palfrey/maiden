--- conflicted
+++ resolved
@@ -90,18 +90,13 @@
         if_end: Option<usize>,
     },
     EndIf,
-<<<<<<< HEAD
-    Increment { target: String, count: i128 },
-    Decrement { target: String, count: i128 },
-    Next { loop_start: usize },
-    Continue { loop_start: usize },
-    Say { value: Expression },
-=======
     Increment {
         target: String,
+        count: i128,
     },
     Decrement {
         target: String,
+        count: i128,
     },
     Next {
         loop_start: usize,
@@ -112,7 +107,6 @@
     Say {
         value: Expression,
     },
->>>>>>> 0a24736b
     FunctionDeclaration {
         name: String,
         args: Vec<String>,
@@ -225,31 +219,6 @@
 #[cfg(target_arch = "wasm32")]
 pub fn get_error_line(e: &Error) -> u32 {
     match e {
-<<<<<<< HEAD
-        Error(kind, _) => {
-            match kind {
-                ErrorKind::MissingVariable(_, line) => line.clone(),
-                ErrorKind::UnparsedText(_, line) => line.clone(),
-                ErrorKind::MissingFunction(_, line) => line.clone(),
-                ErrorKind::WrongArgCount(_, _, line) => line.clone(),
-                ErrorKind::UnbalancedExpression(_, line) => line.clone(),
-                ErrorKind::NoRunner(_, line) => line.clone(),
-                ErrorKind::BadCommandSequence(_, line) => line.clone(),
-                ErrorKind::ParseIntError(_, line) => line.clone(),
-                ErrorKind::BadIs(_, line) => line.clone(),
-                ErrorKind::BadPut(_, line) => line.clone(),
-                ErrorKind::NoEndOfIf(line) => line.clone(),
-                ErrorKind::NoEndFunction(line) => line.clone(),
-                ErrorKind::NoEndLoop(line) => line.clone(),
-                ErrorKind::BadBooleanResolve(_, line) => line.clone(),
-                ErrorKind::BadFunctionDeclaration(_, line) => line.clone(),
-                ErrorKind::BadIncrement(_, line) => line.clone(),
-                ErrorKind::BadDecrement(_, line) => line.clone(),
-                ErrorKind::Unimplemented(_, line) => line.clone(),
-                _ => 0,
-            }
-        }
-=======
         Error(kind, _) => match kind {
             ErrorKind::MissingVariable(_, line) => line.clone(),
             ErrorKind::UnparsedText(_, line) => line.clone(),
@@ -266,9 +235,10 @@
             ErrorKind::NoEndLoop(line) => line.clone(),
             ErrorKind::BadBooleanResolve(_, line) => line.clone(),
             ErrorKind::BadFunctionDeclaration(_, line) => line.clone(),
+            ErrorKind::BadIncrement(_, line) => line.clone(),
+            ErrorKind::BadDecrement(_, line) => line.clone(),
             ErrorKind::Unimplemented(_, line) => line.clone(),
             _ => 0,
         },
->>>>>>> 0a24736b
     }
 }